##############################################
# Stage 1 : Build go-init
##############################################
FROM registry.ci.openshift.org/ocp/builder:rhel-8-golang-1.18-openshift-4.11 AS go-init-builder
WORKDIR  /go/src/github.com/openshift/jenkins
COPY . .
WORKDIR  /go/src/github.com/openshift/jenkins/go-init
RUN GO111MODULE=off go build . && cp go-init /usr/bin

##############################################
# Stage 2 : Build slave-base with go-init
##############################################
FROM registry.ci.openshift.org/ocp/4.11:cli
MAINTAINER OpenShift Developer Services <openshift-dev-services+jenkins@redhat.com>
COPY --from=go-init-builder /usr/bin/go-init /usr/bin/go-init

# Labels consumed by Red Hat build service
LABEL com.redhat.component="jenkins-slave-base-rhel7-container" \
      name="openshift4/jenkins-slave-base-rhel7" \
      architecture="x86_64" \
      io.k8s.display-name="Jenkins Slave Base" \
      io.k8s.description="The jenkins slave base image is intended to be built on top of, to add your own tools that your jenkins job needs. The slave base image includes all the jenkins logic to operate as a slave, so users just have to yum install any additional packages their specific jenkins job will need" \
      io.openshift.tags="openshift,jenkins,slave" \
      maintainer="openshift-dev-services+jenkins@redhat.com"      


ENV HOME=/home/jenkins \
    LANG=en_US.UTF-8 \
    LC_ALL=en_US.UTF-8

USER root
# Install headless Java
<<<<<<< HEAD
RUN INSTALL_PKGS="glibc-langpack-en bc gettext git java-11-openjdk-headless java-1.8.0-openjdk-headless lsof rsync tar unzip which zip bzip2 jq glibc-locale-source" && \
=======
RUN INSTALL_PKGS="glibc-langpack-en bc gettext git git-lfs java-11-openjdk-headless java-1.8.0-openjdk-headless lsof rsync tar unzip which zip bzip2 jq" && \
>>>>>>> d1ffbbf0
    yum install -y --setopt=tsflags=nodocs --disableplugin=subscription-manager $INSTALL_PKGS && \
    rpm -V  $INSTALL_PKGS && \
    yum clean all && \
    mkdir -p /home/jenkins && \
    chown -R 1001:0 /home/jenkins && \
    chmod -R g+w /home/jenkins && \
    chmod -R 775 /etc/alternatives && \
    chmod -R 775 /var/lib/alternatives && \
    chmod -R 775 /usr/lib/jvm && \
    chmod 775 /usr/bin && \
    chmod 775 /usr/share/man/man1 && \
    mkdir -p /var/lib/origin && \
    chmod 775 /var/lib/origin && \    
    unlink /usr/bin/java && \
    unlink /usr/bin/jjs && \
    unlink /usr/bin/keytool && \
    unlink /usr/bin/pack200 && \
    unlink /usr/bin/rmid && \
    unlink /usr/bin/rmiregistry && \
    unlink /usr/bin/unpack200 && \
    unlink /usr/share/man/man1/java.1.gz && \
    unlink /usr/share/man/man1/jjs.1.gz && \
    unlink /usr/share/man/man1/keytool.1.gz && \
    unlink /usr/share/man/man1/pack200.1.gz && \
    unlink /usr/share/man/man1/rmid.1.gz && \
    unlink /usr/share/man/man1/rmiregistry.1.gz && \
    unlink /usr/share/man/man1/unpack200.1.gz

# Copy the entrypoint
ADD contrib/bin/* /usr/local/bin/

# Run the Jenkins JNLP client
ENTRYPOINT ["/usr/bin/go-init", "-main", "/usr/local/bin/run-jnlp-client"]

##############################################
# End
##############################################<|MERGE_RESOLUTION|>--- conflicted
+++ resolved
@@ -30,11 +30,7 @@
 
 USER root
 # Install headless Java
-<<<<<<< HEAD
-RUN INSTALL_PKGS="glibc-langpack-en bc gettext git java-11-openjdk-headless java-1.8.0-openjdk-headless lsof rsync tar unzip which zip bzip2 jq glibc-locale-source" && \
-=======
-RUN INSTALL_PKGS="glibc-langpack-en bc gettext git git-lfs java-11-openjdk-headless java-1.8.0-openjdk-headless lsof rsync tar unzip which zip bzip2 jq" && \
->>>>>>> d1ffbbf0
+RUN INSTALL_PKGS="glibc-langpack-en bc gettext git git-lfs java-11-openjdk-headless java-1.8.0-openjdk-headless lsof rsync tar unzip which zip bzip2 jq glibc-locale-source" && \
     yum install -y --setopt=tsflags=nodocs --disableplugin=subscription-manager $INSTALL_PKGS && \
     rpm -V  $INSTALL_PKGS && \
     yum clean all && \
