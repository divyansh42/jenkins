--- conflicted
+++ resolved
@@ -62,11 +62,7 @@
 # /usr/lib64/jenkins will subsequently get redirected to /usr/lib/jenkins; it is confirmed that the 3.7 jenkins RHEL images 
 # do *NOT* have a /usr/lib64/jenkins path
 RUN ln -s /usr/lib/jenkins /usr/lib64/jenkins && \
-<<<<<<< HEAD
-    INSTALL_PKGS="dejavu-sans-fonts wget rsync gettext git git-lfs tar zip unzip openssl bzip2 java-11-openjdk java-11-openjdk-devel java-1.8.0-openjdk java-1.8.0-openjdk-devel jq glibc-locale-source xmlstarlet" && \
-=======
-    INSTALL_PKGS="dejavu-sans-fonts wget rsync gettext git tar zip unzip openssl bzip2 java-11-openjdk java-11-openjdk-devel java-1.8.0-openjdk java-1.8.0-openjdk-devel jq glibc-locale-source xmlstarlet glibc-langpack-en" && \
->>>>>>> e08da8d4
+    INSTALL_PKGS="dejavu-sans-fonts wget rsync gettext git git-lfs tar zip unzip openssl bzip2 java-11-openjdk java-11-openjdk-devel java-1.8.0-openjdk java-1.8.0-openjdk-devel jq glibc-locale-source xmlstarlet glibc-langpack-en" && \
     yum install -y $INSTALL_PKGS && \
     rpm -V  $INSTALL_PKGS && \
     yum clean all  && \
