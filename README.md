--- conflicted
+++ resolved
@@ -51,455 +51,5 @@
 ## Testing
 Please see [TESTING.md](https://github.com/openshift/jenkins/blob/master/TESTING.md).
 
-<<<<<<< HEAD
-*  **RHEL7 based image**
-
-You can access these images from the Red Hat Container Catalog. For OpenShift v3 see:
-* https://access.redhat.com/containers/#/registry.access.redhat.com/openshift3/jenkins-2-rhel7
-* https://access.redhat.com/containers/#/registry.access.redhat.com/openshift3/jenkins-slave-base-rhel7
-* https://access.redhat.com/containers/#/registry.access.redhat.com/openshift3/jenkins-agent-maven-35-rhel7
-* https://access.redhat.com/containers/#/registry.access.redhat.com/openshift3/jenkins-agent-nodejs-8-rhel7
-
-To build a RHEL7 based image, you need to run Docker build on a properly
-subscribed RHEL machine.
-
-    ```
-    $ git clone https://github.com/openshift/jenkins.git
-    $ cd jenkins
-    $ make build TARGET=rhel7 VERSION=2
-    ```
-
-You can also run the build using Podman. However, e2e tests does not run  
-with Podman (which is the default).
-    ```
-    $ make build TARGET=rhel7 VERSION=2 BUILD_COMMAND="podman build"
-    ```
-
-Also note, as of 3.11, the RHEL images are hosted at registry.redhat.io as well.  This is the terms based
-registry and requires credentials for access.  See [Transitioning the Red Hat container registry](https://www.redhat.com/en/blog/transitioning-red-hat-container-registry) for details:
-* registry.redhat.io/openshift3/jenkins-2-rhel7:v3.11
-* registry.redhat.io/openshift3/jenkins-agent-nodejs-8-rhel7:v3.11
-* registry.redhat.io/openshift3/jenkins-agent-maven-35-rhel7:v3.11
-* registry.redhat.io/openshift3/jenkins-slave-base-rhel7:v3.11
-
-The openshift cluster install for 3.11 will ensure that credentials are provided and subsequently available on the nodes
-in the cluster to facilitate image pulling.
-
-
-*  **CentOS7 based image**
-
-The v3.x images are available on DockerHub. An example download command is:
-
-	```
-	$ docker pull openshift/jenkins-2-centos7
-	```
-
-To build a Jenkins image from scratch run:
-
-	```
-	$ git clone https://github.com/openshift/jenkins.git
-	$ cd jenkins
-	$ make build VERSION=2
-	```
-
-**Notice: By omitting the `VERSION` parameter, the build/test action will be performed
-on all provided versions of Jenkins.**
-
-If you are curious about the precise level of Jenkins for either `jenkins-2-centos7` or `jenkins-2-rhel7`, then
-you can execute:
-
-
-    $ docker run -it <image spec> /etc/alternatives/java -jar /usr/lib/jenkins/jenkins.war --version
-
-
-For example:
-
-
-    $ docker run -it docker.io/openshift/jenkins-2-centos7:latest /etc/alternatives/java -jar /usr/lib/jenkins/jenkins.war --version
-
-Installation (OpenShift V4)
----------------------------------
-
-Starting with v4.0, the images are only available on quay.io for public community support. Their pull specs are:
-* quay.io/openshift/origin-jenkins:<release tag>
-* quay.io/openshift/origin-jenkins-agent-nodejs:<release tag>
-* quay.io/openshift/origin-jenkins-agent-maven:<release tag>
-* quay.io/openshift/origin-jenkins-agent-base:<release tag>
-
-Visit quay.io to discover the set of tags for each image.  For example, for the core jenkins image, the tags are [here](https://quay.io/repository/openshift/origin-jenkins?tab=tags)
-
-The images are also still available at the Red Hat Container Catalog for customers with subscriptions,
-though with some changes in the naming.
-
-As with the initial introduction in 3.11, given the [transitioning of the Red Hat container registry](https://www.redhat.com/en/blog/transitioning-red-hat-container-registry), the RHEL based images are available at both registry.access.redhat.com and registry.redhat.io.
-The terms based registry, registry.redhat.io, which requires credentials for access, is the strategic direction, and
-will be the only location for RHEL8 based content when that is available.  The pull secret you obtain from try.openshift.com includes
-access to registry.redhat.io.  The image pull specs are:
-* registry.redhat.io/openshift4/ose-jenkins:<release tag>
-* registry.redhat.io/openshift4/ose-jenkins-agent-nodejs:<release tag>
-* registry.redhat.io/openshift4/ose-jenkins-agent-maven:<release tag>
-* registry.redhat.io/openshift4/ose-jenkins-agent-base:<release tag>
-
-OpenShift v4 also removes the 32 bit JVM option.  Only 64 bit will be provided for all images.
-
-The `Dockerfile.rhel7` variants still exists, but as part of the `CentOS` vs. `RHEL` distinction no longer existing, the various `Dockerfile` files have been renamed to `Dockerfile.localdev` to more clearly denote that they are for builds on developers' local machines that most likely do not have a Red Hat subscription / entitlement.  The `Dockerfile.localdev` variants are structured to allow building of the images on machines without `RHEL` subscriptions, even though the base images are no longer based on `CentOS`.  Subscriptions are still required for use of `Dockerfile.rhel7`.
-
-With any local builds, if for example you plan on submitting a PR to this repository, you still build the same way as with OpenShift v3 with respect to the `make` invocations.  
-
-Be aware, no support in any way is provided for running images created from any of the `Dockerfile.localdev` files.  And in fact the images hosted on both quay.io and the Red Hat Container Catalog are based off the `Dockerfile.rhel7` files.
-
-And lastly, as part of 4.x cluster installs, the OpenShift Jenkins image version corresponding to the cluster version is part of the image payload for the install.  So the `jenkins` ImageStream in the `openshift` namespace will have image references that point to the image registry associated with your install instead of these public registries noted above.  There is also an ImageStream for each of the agent images in the `openshift` namespace in 4.x installs.
-
-
-Startup notes for the Jenkins core image
----------------------------------
-
-When you run you startup the main Jenkins image in an OpenShift pod for the first time, it performs various set up actions, including:
-* Setting the JVM parameters for the actual start of the Jenkins JVM
-* Updating the /etc/passwd so that the random, non-root user ID employed works
-* Copies all the default configuration from the image to the appropriate locations under the Jenkins home directory (which maps to the image's volume mount)
-* Copies all the plugins to the appropriate locations under the Jenkins home directory
-
-By default, all copies to the Jenkins home directory are only done on the initial startup if a Persistent Volume is employed for the Jenkins deployment.  There are ways to override that behavior by environment variables (see the next section below).  But you can also recycle the PVCs during restarts of your Jenkins deployment if you update the image being used and want to reset the system that way.
-
-
-Environment variables
----------------------------------
-
-The image recognizes the following environment variables that you can set during
-initialization by passing `-e VAR=VALUE` to the Docker run command.
-
-|    Variable name          |    Description                              |
-| :------------------------ | -----------------------------------------   |
-|  `JENKINS_PASSWORD`       | Password for the 'admin' account when using default Jenkins authentication.            |
-| `OPENSHIFT_ENABLE_OAUTH`  | Determines whether the OpenShift Login plugin manages authentication when logging into Jenkins. |
-| `OPENSHIFT_PERMISSIONS_POLL_INTERVAL` | Specifies in milliseconds how often the OpenShift Login plugin polls OpenShift for the permissions associated with each user defined in Jenkins. |
-| `INSTALL_PLUGINS`         | Comma-separated list of additional plugins to install on startup. The format of each plugin spec is `plugin-id:version` (as in plugins.txt) |
-|  `OVERRIDE_PV_CONFIG_WITH_IMAGE_CONFIG`       | When running this image with an OpenShift persistent volume for the Jenkins config directory, the transfer of configuration from the image to the persistent volume is only done the first startup of the image as the persistent volume is assigned by the persistent volume claim creation. If you create a custom image that extends this image and updates configuration in the custom image after the initial startup, by default it will not be copied over, unless you set this environment variable to some non-empty value other than 'false'. |
-|  `OVERRIDE_PV_PLUGINS_WITH_IMAGE_PLUGINS`       | When running this image with an OpenShift persistent volume for the Jenkins config directory, the transfer of plugins from the image to the persistent volume is only done the first startup of the image as the persistent volume is assigned by the persistent volume claim creation. If you create a custom image that extends this image and updates plugins in the custom image after the initial startup, by default they will not be copied over, unless you set this environment variable to some non-empty value other than 'false'. |
-|  `OVERRIDE_RELEASE_MIGRATION_OVERWRITE`       | When running this image with an OpenShift persistent volume for the Jenkins config directory, and this image is starting in an existing deployment created with an earlier version of this image, if the environment variable is not set or set to any value other than 'false', the plugins from the image will replace any versions of those plugins currently residing in the Jenkins plugin directory. |
-|  `SKIP_NO_PROXY_DEFAULT`       | This environment variable applies to the agent/slave images produced by this repository.  By default, the agent/slave images will create/update the 'no_proxy' environment variable with the hostnames for the Jenkins server endpoint and Jenkins JNLP endpoint, as communication flows to endpoints typically should *NOT* go through a HTTP Proxy.  However, if your use case dictates those flows should not be exempt from the proxy, set this environment variable to any non-empty value other than 'false'.    |
-|  `ENABLE_FATAL_ERROR_LOG_FILE`       | When running this image with an OpenShift persistent volume claim for the Jenkins config directory, this environment variable allows the fatal error log file to persist if a fatal error occurs. The fatal error file will be located at `/var/lib/jenkins/logs`.   |
-|  `NODEJS_SLAVE_IMAGE`  | Setting this value will override the image used for the default NodeJS agent pod configuration.  For 3.x, the default NodeJS agent pod uses `docker.io/openshift/jenkins-agent-nodejs-8-centos7` or `registry.redhat.io/openshift3/jenkins-agent-nodejs-8-rhel7` depending whether you are running the centos or rhel version of the Jenkins image.  This variable must be set before Jenkins starts the first time for it to have an effect. For 4.x, the image is included in the 4.0 payload via an imagestream in the openshift namespace, and the image spec points to the internal image registry.  If you are running this image outside of OpenShift, you must either set this environment variable or manually update the setting to an accessible image spec. |
-|  `MAVEN_SLAVE_IMAGE`   | Setting this value overrides the image used for the default maven agent pod configuration.  For 3.x, the default maven agent pod uses `docker.io/openshift/jenkins-agent-maven-35-centos7` or `registry.redhat.io/openshift3/jenkins-agent-maven-35-rhel7` depending whether you are running the centos or rhel version of the Jenkins image.  For 4.x, the image is included in the 4.0 payload via an imagestream in the openshift namespace, and the image spec points to the internal image registry.  If you are running this image outside of OpenShift, you must either set this environment variable or manually update the setting to an accessible image spec. This variable must be set before Jenkins starts the first time for it to have an effect. |
-|  `JENKINS_UC_INSECURE`       | When your Jenkins Update Center repository is using a self-signed certificate with an unknown Certificate Authority, this variable allows one to bypass the repository's SSL certificate check. The variable applies to download of the plugin which may occur during Jenkins image build, if you build an extension of the jenkins image or if you run the Jenkins image and leverage one of the options to download additional plugins (use of s2i whith plugins.txt or use of `INSTALL_PLUGINS` environment variable. |
-| `MAVEN_MIRROR_URL` | Allows you to specify a [Maven mirror repository](https://maven.apache.org/guides/mini/guide-mirror-settings.html) in the form of `MAVEN_MIRROR_URL=https://nexus.mycompany.com/repository/maven-public`. The mirror repository is used by maven as an additional location for artifacts downloads. For more details on [how maven mirrors works](https://maven.apache.org/guides/mini/guide-mirror-settings.html), you can refer to maven documentation.
-| `USE_JAVA_VERSION`	|	Allows you to set the Java version used by the JNLP Client for the agent images. By default the value is set to `java-11`. To use Java 8 for the value for this env var to `java-8`.	|
-| `AGENT_BASE_IMAGE`	|	Setting this value overrides the image used for the 'jnlp' container in the sample kubernetes plug-in PodTemplates provided with this image.  Otherwise, the image from the 'jenkins-agent-base:latest' ImageStreamTag in the 'openshift' namespace is used.	|
-| `JAVA_BUILDER_IMAGE`	|	Setting this value overrides the image used for the 'java-builder' container in the sample kubernetes plug-in PodTemplates provided with this image.  Otherwise, the image from the 'java:latest' ImageStreamTag in the 'openshift' namespace is used.	|
-| `NODEJS_BUILDER_IMAGE`	|	Setting this value overrides the image used for the 'nodejs-builder' container in the sample kubernetes plug-in PodTemplates provided with this image.  Otherwise, the image from the 'nodejs:latest' ImageStreamTag in the 'openshift' namespace is used.	|
-| `JAVA_FIPS_OPTIONS`  | Per this [OpenJDK support article](https://access.redhat.com/documentation/en-us/openjdk/11/html-single/configuring_openjdk_11_on_rhel_with_fips/index#config-fips-in-openjdk) control how the JVM operates when running on a FIPS node. |
-
-You can also set the following mount points by passing the `-v /host:/container` flag to Docker.
-
-|  Volume mount point         | Description              |
-| :-------------------------- | ------------------------ |
-|  `/var/lib/jenkins`         | Jenkins config directory |
-
-**Notice: When mounting a directory from the host into the container, ensure that the mounted
-directory has the appropriate permissions and that the owner and group of the directory
-matches the user UID or name which is running inside the container.**
-
-Inclusion of the `oc` binary
----------------------------------
-
-To assist in interacting with the OpenShift API server while using this image, the `oc` binary, the CLI command for OpenShift, has been
-installed in the master and slave images defined in this repository.
-
-
-However, it needs to be noted that backward compatibility is not guaranteed between different versions of `oc` and the OpenShift
-API Server.  As such, it is recommended that you align versions of this image present in the nodes of your cluster with your
-OpenShift API server.  In other words, you should use the version specific tag instead of the `latest` tag.
-
-|  Jenkins image version      | `oc` client version      |
-| :-------------------------- | ------------------------ |
-|  `jenkins-*-centos7:v3.7`   | 3.7 `oc` binary          |
-|  `jenkins-*-centos7:v3.6`   | 3.6 `oc` binary          |
-|  `jenkins-*-centos7:latest` | `oc` binary from `docker.io/openshift/origin:latest` image          |
-|  `jenkins-*-rhel7:v3.7`     | 3.7 `oc` binary          |
-|  `jenkins-*-rhel7:v3.6`     | 3.6 `oc` binary          |
-|  `jenkins-*-rhel7:latest`   | 3.6 `oc` binary \*\*     |
-
-
-**Notice: the `latest` tag for the RHEL7 images will point to 3.6 indefinitely in order to support users on older clusters with older slave
-configurations that point to the "latest" tag.  This way, they will have an older `oc` client which should be able to communicate with both 3.6
-and newer versions of OpenShift API Servers.  As the support policy is less stringent for the CentOS7 image, the `latest` tag there will
-make the more obvious correlation to the latest built version of OpenShift (which can include pre-GA versions).
-
-**Notice:  There is an additional consideration with the pod configurations for the Kubernetes Plugin; earlier versions of this image
-did not specify the "pull always" policy for the default agents/slaves configured.  As a result, users may have older/different images on
-your nodes depending when the images were pulled.  Starting with the 3.7 release, the default changed to "pull always" to avoid this problem
-in the future.  But if you started using this image prior to 3.7, verification of your Kubernetes plugin configurations for the image pull
-policy used is warranted to guarantee consistency around what image is being used on each of your nodes.
-
-The `oc` binary is still included in the v4 images as well.  And the same recommendations around client/server version synchronization still apply.
-
-Jenkins security advisories, the "master" image from this repository, and the `oc` binary
----------------------------------
-
-Any security advisory related updates to Jenkins core or the plugins we include in the OpenShift Jenkins master image will only occur in the v3.11 and v4.x
-branches of this repository.
-
-We do support running the v3.11 version of the master image against older v3.x (as far back as v3.4) OpenShift clusters if you want to pick up Jenkins security advisory
-updates.  Per the prior section, we advise that you import a version of `oc` into your Jenkins installation that matches your OpenShift
-cluster via the "Global Tool Configuration" option in Jenkins either via the UI, CLI, or groovy init scripts.
-
-Our OpenShift Client Plugin has some documentation on doing this [here](https://github.com/openshift/jenkins-client-plugin#setting-up-jenkins-nodes).
-
-Also note for the RHEL image, the v3.11 image examines whether it is running in an OpenShift Pod and what version the cluster is at.  If the cluster is at a version prior to v3.11, the Maven and NodeJS agent example configuration for the kubernetes plugin will point to registry.access.redhat.com for
-the image setting.  If the cluster is at v3.11, the image setting will point to the terms based registry at registry.access.io.
-
-
-Plugins
----------------------------------
-
-### Base set of plugins
-
-An initial set of Jenkins plugins are included in the OpenShift Jenkins images.  The general methodology
-is that the CentOS7 image if first updated with any changes to the list of plugins.  After some level
-of verification with that image, the RHEL7 image is updated.
-
-#### Plugin installation for CentOS7 V3 Only
-
-The top level list of plugins to install is located [here](2/contrib/openshift/base-plugins.txt).  The
-format of the file is:
-
-```
-pluginId:pluginVersion
-```
-
-For v3, the file is processed by the following call in the [CentOS7 Dockerfile](2/Dockerfile):
-
-```
-/usr/local/bin/install-plugins.sh /opt/openshift/base-plugins.txt
-```
-
-#### Plugin installation for CentOS7 V4
-In v4, that call has been moved to [this script](2/contrib/jenkins/install-jenkins-core-plugins.sh), which is called from
-both `Dockerfile.localdev`, `Dockerfile.rhel7` and `Dockerfile.rhel8`.
-
-Where both [base-plugins.txt](2/contrib/openshift/base-plugins.txt) and [install-plugins.sh](2/contrib/jenkins/install-plugins.sh)
-are copied into the image prior to that invocation.
-
-The running of `install-plugins.sh` will download the files listed in `base-plugins.txt`, and then open each plugin's manifest
-and download any needed dependencies listed, including upgrading any previously installed dependencies as needed.
-
-#### Plugin installation for CentOS7 V4.10+
-Starting from `release-4.10`, the `base-plugins.txt` file is instead used to generate `bundle-plugins.txt` which is the comprehensive
-list of plugins used by the Jenkins image. To generate this list, developers must run `make plugins-list` prior to commit `base-plugins.txt`. 
-A git hook is provided to enforce that `bundle-plugins.txt` is always newer than `base-plugins.txt` on every commit attempt. And `openshift-ci`
-also runs the `make plugins-list` to be sure that the locally generated list of plugins does not change between the developer commit and the 
-ci run.
-The `bundle-plugins.txt` becomes then the source of truth for the ran, tested and verified plugins list. This file is intended to be used by 
-anyone who wants to build a Jenkins Image with the exact same set of plugins. Hence, this file is used by the Red Hat internal release 
-team (ART) and does not alter the existing release process, except that instead of getting the list of plugins from a succesful build, we now get it 
-from a predefined, pre-test and historized file written to the code repository.
-
-
-
-To update the version of a plugin or add a new plugin, construct a PR for this repository that updates `base-plugins.txt` appropriately.
-Administrators for this repository will make sure necessary tests are run and merge the PR when things are ready.
-
-When PRs for this repository's `openshift-3*` branches are merged, they kick off associated builds in the [`push_jenkins_images` job on OpenShift's public
-Jenkins CI/CD server](https://ci.openshift.redhat.com/jenkins/view/All/job/push_jenkins_images/).  When those builds complete,
-new versions of the CentOS7 based versions of the images produced by this repository are pushed to Docker Hub.  See the top of the README for the precise list.
-
-For v4.0, the job definitions for this repository in https://github.com/openshif/release result in our Prow based infrastructure to eventually
-mirror the image content on quay.io.
-
-#### Plugin installation for RHEL7 V3 and V4
-
-Only OpenShift developers working for Red Hat can update the list of plugins for the RHEL7 image.  For those developers, visit this
-[internal Jenkins server](https://buildvm.openshift.eng.bos.redhat.com:8443/job/devex/job/devex%252Fjenkins-plugins/) and log in (contact our CD team for permissions to this job).  Click the `Build with parameters` link, update the `PLUGIN_LIST` field, and submit the build.  The format of the data for the `PLUGIN_LIST` field is the same as `base-plugins.txt`.
-
-The complete list of plugins (i.e. including dependencies) needs to be provided though.  The most straight forward approach is to mine the output of the CentOS7 build which passed verification for the complete list.  Just search for `Installed plugins:` and leverage copy/paste to compile what is needed.
-
-Although this document will refrain on detailing the precise details, once the build on the internal Jenkins server is complete,
-the processes will be set in motion to build the `jenkins-2-plugins` RPM that is installed by the [RHEL7 Dockerfile](2/Dockerfile.rhel7) when the next version of the RHEL7 based OpenShift Jenkins image is built.  When new versions of OpenShift are released, associated versions of the RHEL7 based versions of the images produced by this repository are pushed to the Docker registry provided to RHEL7 subscribers.
-
-Some reference links for the OpenShift Jenkins developers and where things cross over with the CD/CL/Atomic/RHEL teams:
-* http://pkgs.devel.redhat.com/cgit/rpms/?q=jenkins
-* https://brewweb.engineering.redhat.com/brew/search?match=glob&type=package&terms=*jenkins*
-
-### Adding plugins or updating existing plugins
-
-A combination of the contents of this repository and the capabilities of OpenShift allow for a variety of ways to modify
-the list of plugins either for the images directly produced from this repository, or by creating images which build
-from the images directly produced from this repository.
-
-The specifics for each approach are detailed below.
-
-#### Installing using layering
-
-In order to install additional Jenkins plugins, the OpenShift Jenkins image provides a way similar to how
-the [initial set of plugins are added](#plugin-installation-for-centos7-v3-only) to this image that will allow one
-to add or update by layering on top of this image. The derived image will provide the same functionality
-as described in this documentation, in addition it will also include all plugins you list in the `plugins.txt` file.
-
-To create a derived image in this fashion, create the following `Dockerfile`:
-
-```
-FROM openshift/jenkins-2-centos7
-COPY plugins.txt /opt/openshift/configuration/plugins.txt
-RUN /usr/local/bin/install-plugins.sh /opt/openshift/configuration/plugins.txt
-```
-
-The format of `plugins.txt` file is:
-
-```
-pluginId:pluginVersion
-```
-
-For example, to install the github Jenkins plugin, you specify following to `plugins.txt`:
-
-```
-github:1.11.3
-```
-
-After this, just run `docker build -t my_jenkins_image -f Dockerfile`.
-
-#### Installing using S2I build
-
-The [s2i](https://github.com/openshift/source-to-image) tool allows you to do additional modifications of this Jenkins image.
-For example, you can use S2I to copy custom Jenkins Jobs definitions, additional
-plugins or replace the default `config.xml` file with your own configuration.
-
-To do that, you can either use the standalone `s2i` tool, that will produce the
-customized Docker image or you can use OpenShift Source build strategy.
-
-In order to include your modifications in Jenkins image, you need to have a Git
-repository with following directory structure:
-
-* `./plugins` folder that contains binary Jenkins plugins you want to copy into Jenkins
-* `./plugins.txt` file that list the plugins you want to install (see the section above)
-* `./configuration/jobs` folder that contains the Jenkins job definitions
-* `./configuration/config.xml` file that contains your custom Jenkins configuration
-
-Note that the `./configuration` folder will be copied into `/var/lib/jenkins`
-folder, so you can also include additional files (like `credentials.xml`, etc.).
-
-To build your customized Jenkins image, you can then execute following command:
-
-```console
-$ s2i build https://github.com/your/repository openshift/jenkins-2-centos7 your_image_name
-```
-NOTE:  if instead of adding a plugin you want to replace an existing plugin via dropping the binary plugin in the `./plugins` directory,
-make sure the filename ends in `.jpi`.
-
-####  Installing on Startup
-
-The `INSTALL_PLUGINS` environment variable may be used to install a set of plugins on startup. When using a
-persistent volume for `/var/lib/jenkins`, plugin installation will only happen on the initial run of the image.
-
-In the following example, the Groovy and Pull Request Builder plugins are installed
-
-```
-INSTALL_PLUGINS=groovy:1.30,ghprb:1.35.0
-```
-
-### Plugins focused on integration with OpenShift
-
-A subset of the plugins included by the images of this repository play a direct part in integrating between Jenkins and OpenShift.
-
-* **OpenShift Client Plugin**
-Visit [the upstream repository](https://github.com/openshift/jenkins-client-plugin) as well as the [Jenkins plugin wiki](https://wiki.jenkins-ci.org/display/JENKINS/OpenShift+Client+Plugin).  With the lessons learned from OpenShift Pipeline Plugin, as well as adjustments to the rapid evolutions of both Jenkins and OpenShift, this plugin, with its fluent styled syntax and use of the `oc` binary (exposing all the capabilities of that command), is the preferred choice for interacting with OpenShift via either Jenkins Pipeline or Freestyle jobs.
-
-* **OpenShift Sync Plugin**
-Visit [the upstream repository](https://github.com/openshift/jenkins-sync-plugin) as well as the [Jenkins plugin wiki](https://wiki.jenkins-ci.org/display/JENKINS/OpenShift+Sync+Plugin).  This plugin facilitates the integration between the OpenShift Jenkinsfile Build Strategy and Jenkins Pipelines.  It also facilitates auto-configuration of the slave pod templates for the Kubernetes Plugin.  See the [OpenShift documentation](https://docs.openshift.com) for more details.
-
-* **OpenShift Login Plugin**
-Visit [the upstream repository](https://github.com/openshift/jenkins-openshift-login-plugin) as well as the [Jenkins plugin wiki](https://wiki.jenkins-ci.org/display/JENKINS/OpenShift+Login+Plugin).  This plugin integrates the authentication and authorization of your Jenkins instance with you OpenShift cluster, providing a single sign-on look and feel.  You'll sign into the Jenkins server using the same credentials that you use to sign into the OpenShift Web Console or interact with OpenShift via the `oc` CLI.  See the [OpenShift documentation](https://docs.openshift.com) for more details.
-
-For the above OpenShift Jenkins plugins, each of their READMEs have specifics unique to each of them on how to use and if so desired contribute to their development.  That said, there is a good deal of commonality and shared infrastructure
-related to developing, creating new versions, and ultimately updating the images of this repository with those new versions.  If you would like to understand the specifics of that process, please visit our [contribution guide](CONTRIBUTING_TO_OPENSHIFT_JENKINS_IMAGE_AND_PLUGINS.md).
-
-* **Kubernetes Plugin**
-Though not originated out of the OpenShift organization, this plugin is invaluable in that it allows slaves to be dynamically provisioned on multiple Docker hosts using [Kubernetes](https://github.com/kubernetes/kubernetes). To learn how to use this plugin, see the [example](https://github.com/openshift/origin/tree/master/examples/jenkins/master-slave) available in the OpenShift Origin repository. For more details about this plugin, visit the [plugin](https://wiki.jenkins-ci.org/display/JENKINS/Kubernetes+Plugin) web site.
-
-Configuration files
--------------------------------
-
-The layering and s2i build flows noted above for updating the list of plugins can also be used to update the configuration injected into the Jenkins deployment.  However, don't forget the note about copying of config data and Persistent Volumes in the [startup notes](#startup-notes-for-the-jenkins-core-image).
-
-A typical scenario employed by our users has been extending the Jenkins image to add groovy init scripts to customize your Jenkins installation.
-
-A quick recipe of how to do that via layering would be:
-
-* mkdir -p contrib/openshift/configuration/init.groovy.d
-* create a contrib/openshift/configuration/init.groovy.d/foo.groovy file with whatever groovy init steps you desire
-* create a Dockerfile with (adjusting the image ref as you see fit)
-
-```
-FROM registry.access.redhat.com/openshift3/jenkins-2-rhel7:v3.11
-COPY ./contrib/openshift /opt/openshift
-```
-
-And then update your Jenkins deployment to use the resulting image directly, or update the ImageStreamTag reference you Jenkins deployment is employing, with our new image.  During startup,
-the existing run script your new image inherits from this repositories Jenkins image will copy the groovy init script to the appropriate spot under the Jenkins home directory.
-
-
-Usage
----------------------------------
-
-For this, we will assume that you are using an `openshift/jenkins-2-centos7` image for v3.x, or
-`quay.io/openshift/origin-jenkins` for v4.x.
-
-If you want to set only the mandatory environment variables and store the database
-in the `/tmp/jenkins` directory on the host filesystem, execute the following command:
-
-```
-$ docker run -d -e JENKINS_PASSWORD=<password> -v /tmp/jenkins:/var/lib/jenkins openshift/jenkins-2-centos7
-```
-
-
-Jenkins admin user
----------------------------------
-
-Authenticating into a Jenkins server running within the OpenShift Jenkins image is controlled by the [OpenShift Login plugin](https://github.com/openshift/jenkins-openshift-login-plugin), taking into account:
-
-* Whether or not the container is running in an OpenShift Pod
-* How the [environment variables](https://github.com/openshift/jenkins#environment-variables) recognized by the image are set
-
-See the [OpenShift Login plugin documentation](https://github.com/openshift/jenkins-openshift-login-plugin) for details on how it manages authentication.
-
-However, when the default authentication mechanism for Jenkins is used, if you are using the OpenShift Jenkins image, you log in with the user name `admin`, supplying the password specified by the `JENKINS_PASSWORD` environment variable set on the container. If you do not override `JENKINS_PASSWORD`, the default password for `admin` is `password`.
-
-
-Test
----------------------------------
-
-This repository also provides a test framework which checks basic functionality
-of the Jenkins image.
-
-With v3, users can choose between testing Jenkins based on a RHEL (where you are running on a platform with subscriptions) or CentOS image.
-With v4, there is not CentOS vs. RHEL distinction, but we still use TARGET to control whether subscriptions are required when building the test image,
-and we reuse the v3 values (i.e. `rhel7`) for that purpose.
-
-*  **RHEL based image**
-
-    To test a RHEL7 based Jenkins image, you need to run the test on a properly
-    subscribed RHEL machine.
-
-    ```
-    $ cd jenkins
-    $ make test TARGET=rhel7 VERSION=2
-    ```
-
-*  **CentOS based image**
-
-    ```
-    $ cd jenkins
-    $ make test VERSION=2
-    ```
-
-**Notice: By omitting the `VERSION` parameter, the build/test action will be performed
-on all provided versions of Jenkins. Since we are currently providing only version `2`,
-you can omit this parameter.**
-
-## PR testing for this repository
-
-As with the plugins focused on OpenShift integration, see [the contribution guide](CONTRIBUTING_TO_OPENSHIFT_JENKINS_IMAGE_AND_PLUGINS.md).
-=======
 ## Contributing
-Please see [CONTRIBUTING.md](https://github.com/openshift/jenkins/blob/master/CONTRIBUTING.md).
->>>>>>> 0b2907c0
+Please see [CONTRIBUTING.md](https://github.com/openshift/jenkins/blob/master/CONTRIBUTING.md).